from abc import ABC
from dataclasses import replace
from typing import List, Dict
<<<<<<< HEAD
from math import log
from collections import defaultdict
=======
from math import log, e
>>>>>>> 8bdd3d88

from common.statistic import Stat, merge_stat
from common.object_spec import ObjectSpec, create_object
from common.general import singleton

from .adapter import (
    AdapterSpec,
    ScenarioState,
    RequestState,
    ADAPT_LANGUAGE_MODELING,
    ADAPT_LANGUAGE_MODELING_MINIMAL_PAIRS,
)
from .metric_name import MetricName
from .metric_service import MetricService
from .scenario import EVAL_SPLITS, TEST_SPLIT


class Metric(ABC):
    """
    A `Metric` takes the results of execution and produces `Stat`s for a
    scenario.

    Note: `Metric` actually right now is a bit of misnomer because it produces many
    `Stat`s, that might be distinct but are computed together.  Eventually we
    might move to a world where there is one (or very few metrics that are domain-independent).
    """

    def evaluate(self, scenario_state: ScenarioState, metric_service: MetricService) -> List[Stat]:
        """
        Main entry point for a `Metric`.  This function groups the single
        list of `RequestState` by training trial and instance, and invokes
        other functions to process those.  This should serve most purposes.

        Any logic that doesn't decompose along instances should go here, such
        as robustness.
        """
        if scenario_state.adapter_spec.method == ADAPT_LANGUAGE_MODELING:
            return self.evaluate_language_modeling(scenario_state, metric_service)
        elif scenario_state.adapter_spec.method == ADAPT_LANGUAGE_MODELING_MINIMAL_PAIRS:
            return self.evaluate_language_modeling_minimal_pairs(scenario_state, metric_service)

        adapter_spec = scenario_state.adapter_spec
        global_stats: Dict[MetricName, Stat] = {}  # MetricName -> Stat

        for train_trial_index in range(adapter_spec.num_train_trials):
            trial_stats: Dict[MetricName, Stat] = {}  # Statistics just for this trial
            # TODO: incorporate disparities (compute difference between average over instances with some tag)
            #       https://github.com/stanford-crfm/benchmarking/issues/48
            for instance in scenario_state.instances:
                instance_stats = []

                # Evaluate generated request_state
                request_state = singleton(scenario_state.get_request_states(train_trial_index, instance, None))
                instance_stats.extend(self.evaluate_generation(adapter_spec, request_state, metric_service))

                # Evaluate the references
                request_states = []
                for reference_index in range(len(instance.references)):
                    request_states.extend(
                        scenario_state.get_request_states(train_trial_index, instance, reference_index)
                    )
                instance_stats.extend(self.evaluate_references(adapter_spec, request_states, metric_service))

                # Merge these statistics back.
                # TODO: we should add statistics with the individual instances too and serialize them out.
                #       https://github.com/stanford-crfm/benchmarking/issues/49
                for stat in instance_stats:
                    stat = Stat(replace(stat.name, split=instance.split)).merge(stat)
                    merge_stat(trial_stats, stat)

            # Aggregate the corpus-level metrics
            for split in EVAL_SPLITS:
                if (
                    MetricName("logprob", split=split) in trial_stats
                    and MetricName("num_tokens", split=split) in trial_stats
                    and MetricName("num_bytes", split=split) in trial_stats
                ):
                    merge_stat(
                        trial_stats,
                        Stat(MetricName("perplexity", split=split)).add(
                            e
                            ** (
                                -trial_stats[MetricName("logprob", split=split)].sum
                                / trial_stats[MetricName("num_tokens", split=split)].sum
                            )
                        ),
                    )
                    merge_stat(
                        trial_stats,
                        Stat(MetricName("bits_per_byte", split=split)).add(
                            -trial_stats[MetricName("logprob", split=split)].sum
                            / trial_stats[MetricName("num_bytes", split=split)].sum
                            / log(2)
                        ),
                    )
                    merge_stat(
                        trial_stats,
                        Stat(MetricName("logprob_per_byte", split=split)).add(
                            trial_stats[MetricName("logprob", split=split)].sum
                            / trial_stats[MetricName("num_bytes", split=split)].sum
                        ),
                    )

            # We only take the mean value for each trial
            for stat in trial_stats.values():
                merge_stat(global_stats, stat.take_mean())

        return list(global_stats.values())

    def evaluate_generation(
        self, adapter_spec: AdapterSpec, request_state: RequestState, metric_service: MetricService
    ) -> List[Stat]:
        """Evaluate free-form generation.  Override me!"""
        return []

    def evaluate_references(
        self, adapter_spec: AdapterSpec, reference_request_states: List[RequestState], metric_service: MetricService
    ) -> List[Stat]:
        """Evaluate the references.  Override me!"""
        return []

    def evaluate_language_modeling(self, scenario_state: ScenarioState, metric_service: MetricService) -> List[Stat]:
        global_stats: Dict[MetricName, Stat] = {}
        # The first and only trial
        trial_stats: Dict[MetricName, Stat] = {}
        # Assume models are only evaluated on the test set
        split: str = TEST_SPLIT

        for request_state in scenario_state.request_states:
            # Evaluate request_state
            request_stats = self.evaluate_generation(scenario_state.adapter_spec, request_state, metric_service)

            for stat in request_stats:
                stat = Stat(replace(stat.name, split=split)).merge(stat)
                merge_stat(trial_stats, stat)

        # Aggregate the corpus-level metrics
        if (
            MetricName("logprob", split=split) in trial_stats
            and MetricName("num_tokens", split=split) in trial_stats
            and trial_stats[MetricName("num_tokens", split=split)].sum != 0
        ):
            merge_stat(
                trial_stats,
                Stat(MetricName("perplexity", split=split)).add(
                    e
                    ** (
                        -trial_stats[MetricName("logprob", split=split)].sum
                        / trial_stats[MetricName("num_tokens", split=split)].sum
                    )
                ),
            )
            merge_stat(
                trial_stats,
                Stat(MetricName("bits_per_byte", split=split)).add(
                    -trial_stats[MetricName("logprob", split=split)].sum
                    / trial_stats[MetricName("num_bytes", split=split)].sum
                    / log(2)
                ),
            )
            merge_stat(
                trial_stats,
                Stat(MetricName("logprob_per_byte", split=split)).add(
                    trial_stats[MetricName("logprob", split=split)].sum
                    / trial_stats[MetricName("num_bytes", split=split)].sum
                ),
            )

        for stat in trial_stats.values():
            merge_stat(global_stats, stat.take_mean())
        return list(global_stats.values())

    def evaluate_language_modeling_minimal_pairs(
        self, scenario_state: ScenarioState, metric_service: MetricService
    ) -> List[Stat]:
        global_stats: Dict[MetricName, Stat] = {}
        # The first and only trial
        trial_stats: Dict[MetricName, Stat] = {}
        # Assume models are only evaluated on the test set
        split: str = TEST_SPLIT

        # The logprobs of good and bad sentences in the dataset
        good_logprobs: defaultdict = defaultdict(float)
        bad_logprobs: defaultdict = defaultdict(float)

        for request_state in scenario_state.request_states:
            assert request_state.instance.id is not None and request_state.instance.sub_split is not None
            # Important Assumption: The adaptation process does not change the order of the instances.
            pair_id: int = int(request_state.instance.id.lstrip("id")) // 2
            sub_split: str = request_state.instance.sub_split
            request_stats = self.evaluate_generation(scenario_state.adapter_spec, request_state, metric_service)
            for stat in request_stats:
                if stat.name == MetricName("logprob"):
                    if sub_split == "good":
                        good_logprobs[pair_id] += stat.sum
                    elif sub_split == "bad":
                        bad_logprobs[pair_id] += stat.sum
                    else:
                        raise Exception(f"Unknown sub_split {sub_split}")
                    continue
        accuracy = sum(1 if good_logprobs[pair_id] > bad_logprobs[pair_id] else 0 for pair_id in good_logprobs) / len(
            good_logprobs
        )
        merge_stat(trial_stats, Stat(MetricName("accuracy", split=split)).add(accuracy))

        for stat in trial_stats.values():
            merge_stat(global_stats, stat.take_mean())
        return list(global_stats.values())


class MetricSpec(ObjectSpec):
    """Specifies how to create a `Metric`."""

    pass


def create_metric(metric_spec: MetricSpec) -> Metric:
    return create_object(metric_spec)<|MERGE_RESOLUTION|>--- conflicted
+++ resolved
@@ -1,12 +1,8 @@
 from abc import ABC
 from dataclasses import replace
 from typing import List, Dict
-<<<<<<< HEAD
-from math import log
+from math import log, e
 from collections import defaultdict
-=======
-from math import log, e
->>>>>>> 8bdd3d88
 
 from common.statistic import Stat, merge_stat
 from common.object_spec import ObjectSpec, create_object
