--- conflicted
+++ resolved
@@ -58,9 +58,6 @@
 
             tags_str = format_tags(instance.tags)
             correct_str = "CORRECT" if gold_output == pred_output else "WRONG"
-<<<<<<< HEAD
-            return f'[{tags_str}] "{state.request.prompt[:100]}" => "{gold_output}", predicted "{pred_output[:100]}" [{correct_str}]'
-=======
             # Truncate pred_output for a better visualization
             if pred_output is not None:
                 pred_output = pred_output[:100]
@@ -68,7 +65,6 @@
                 f'[{tags_str}] "{state.request.prompt[:100]}" =>'
                 f'"{gold_output}", predicted "{pred_output}" [{correct_str}]'
             )
->>>>>>> 1f4e99c5
 
         def process(state: RequestState) -> RequestState:
             result: RequestResult = self.remote_service.make_request(self.execution_spec.auth, state.request)
