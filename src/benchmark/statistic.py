--- conflicted
+++ resolved
@@ -100,11 +100,7 @@
 def merge_stat(stats: Dict[MetricName, Stat], stat: Stat):
     """Mutate the appropriate part of `stats`."""
     if stat.name not in stats:
-<<<<<<< HEAD
-        stats[stat.name] = Stat(stat.name).merge(stat)  # copy
-=======
         # Important: copy so that we don't mutate accidentally
         stats[stat.name] = replace(stat)
->>>>>>> b25790c3
     else:
         stats[stat.name].merge(stat)