--- conflicted
+++ resolved
@@ -114,14 +114,12 @@
     )
 
 
-<<<<<<< HEAD
 def contrast_sets() -> PerturbationSpec:
     return PerturbationSpec(
         class_name="benchmark.augmentations.contrast_sets_perturbation.ContrastSetsPerturbation", args={}
     )
 
 
-=======
 def typo(prob: float) -> PerturbationSpec:
     return PerturbationSpec(
         class_name="benchmark.augmentations.typos_perturbation.TyposPerturbation", args={"prob": prob}
@@ -137,7 +135,6 @@
     ]
 
 
->>>>>>> bb770b0e
 # Specifies the data augmentations that we're interested in trying out.
 # Concretely, this is a mapping from the name (which is specified in a conf
 # file or the CLI) to a list of options to try, where each option is a list of perturbations.
@@ -150,12 +147,7 @@
 # - r2: with perturbations [c, d, e]
 PERTURBATION_SPECS_DICT: Dict[str, Dict[str, List[PerturbationSpec]]] = {
     "extra_space": {"extra_space2": [extra_space(num_spaces=2)]},
-<<<<<<< HEAD
-    "misspelling": {"misspelling0.1": [misspelling(prob=0.1)]},
-    "misspelling_sweep": {f"misspelling{prob}": [misspelling(prob=prob)] for prob in [0, 0.1, 0.2, 0.3]},
     "contrast_sets": {"contrast_sets": [contrast_sets()]},
-    "all": {"all": [extra_space(num_spaces=2), misspelling(prob=0.1)]},
-=======
     "space": {"space3": [space(max_spaces=3)]},
     "lower": {"lower": [lower()]},
     "contract": {"contract": contract_and_expand()},
@@ -164,8 +156,16 @@
     "misspelling_hard": {"misspelling0.5": [misspelling(prob=0.5)]},
     "misspelling_sweep": {f"misspelling{prob}": [misspelling(prob=prob)] for prob in [0, 0.05, 0.2, 0.5]},
     "typo_medium": {"typo0.1": [typo(prob=0.10)]},
-    "all": {"all": [misspelling(prob=0.20), space(max_spaces=3), lower(), *contract_and_expand(), typo(prob=0.1)]},
->>>>>>> bb770b0e
+    "all": {
+        "all": [
+            misspelling(prob=0.20),
+            space(max_spaces=3),
+            lower(),
+            *contract_and_expand(),
+            typo(prob=0.1),
+            contrast(),
+        ]
+    },
 }
 
 
